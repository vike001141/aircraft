--- conflicted
+++ resolved
@@ -407,134 +407,6 @@
 }
 Jet_MFD_NDInfo.MIN_WIND_STRENGTH_FOR_ARROW_DISPLAY = 2;
 class VORDMENavAid {
-<<<<<<< HEAD
-  constructor(_parent, _index) {
-      this.parent = _parent;
-      this.index = _index;
-      if (this.parent != null) {
-          this.stateText = _parent.querySelector("#State");
-          this.idText = _parent.querySelector("#ID");
-          this.modeText = _parent.querySelector("#Mode");
-          this.distanceText = _parent.querySelector("#Distance");
-          this.unitText = _parent.querySelector("#Unit");
-          this.arrowShape = _parent.querySelector("#Arrow");
-      }
-      this.setState(NAV_AID_STATE.OFF, true);
-      this.setIDValue(0, true);
-      this.setMode(NAV_AID_MODE.NONE, true);
-      this.setDistanceValue(0, true);
-  }
-  update(_gps, _aircraft) {
-      this.gps = _gps;
-      this.aircraft = _aircraft;
-      const url = document.getElementsByTagName("a320-neo-mfd-element")[0].getAttribute("url");
-      const index = parseInt(url.substring(url.length-1));
-      let state = Simplane.getAutoPilotNavAidState(index, this.index);
-      if (_aircraft == Aircraft.B747_8) {
-          state--;
-          if (state < 0)
-              state = 2;
-      }
-      this.setState(state);
-      if (this.currentState != NAV_AID_STATE.OFF) {
-          if (this.currentState == NAV_AID_STATE.VOR) {
-              this.setIDValue(this.gps.radioNav.getVORActiveFrequency(this.index));
-          }
-          else {
-              this.setIDValue(this.gps.radioNav.getADFActiveFrequency(this.index));
-          }
-          this.setMode(NAV_AID_MODE.MANUAL);
-          this.setDistanceValue(0);
-      }
-  }
-  setState(_state, _force = false) {
-      if ((_state != this.currentState) || _force) {
-          this.currentState = _state;
-          var show = false;
-          var type = "";
-          switch (this.currentState) {
-              case NAV_AID_STATE.ADF:
-                  {
-                      type = "ADF";
-                      if (this.aircraft == Aircraft.A320_NEO || this.aircraft == Aircraft.CJ4)
-                          type += this.index.toString();
-                      else if (this.index == 1)
-                          type += " L";
-                      else
-                          type += " R";
-                      show = true;
-                      break;
-                  }
-              case NAV_AID_STATE.VOR:
-                  {
-                      type = "VOR";
-                      if (this.aircraft == Aircraft.A320_NEO || this.aircraft == Aircraft.CJ4)
-                          type += this.index.toString();
-                      else if (this.index == 1)
-                          type += " L";
-                      else
-                          type += " R";
-                      show = true;
-                      break;
-                  }
-          }
-          if (this.parent != null) {
-              this.parent.style.display = show ? "block" : "none";
-          }
-          if (this.stateText != null) {
-              this.stateText.textContent = type;
-          }
-      }
-  }
-  setIDValue(_value, _force = false) {
-      if ((_value != this.idValue) || _force) {
-          this.idValue = _value;
-          if (this.idText != null) {
-              if (this.idValue == 0)
-                  this.idText.textContent = "---";
-              else
-                  this.idText.textContent = fastToFixed(this.idValue, 1);
-          }
-      }
-  }
-  setMode(_state, _force = false) {
-      if ((_state != this.currentMode) || _force) {
-          this.currentMode = _state;
-          var mode = "";
-          switch (this.currentMode) {
-              case NAV_AID_MODE.MANUAL:
-                  {
-                      mode = "M";
-                      break;
-                  }
-              case NAV_AID_MODE.REMOTE:
-                  {
-                      mode = "R";
-                      break;
-                  }
-          }
-          if (this.modeText != null) {
-              this.modeText.textContent = mode;
-          }
-      }
-  }
-  setDistanceValue(_value, _force = false) {
-      if ((_value != this.distanceValue) || _force) {
-          this.distanceValue = _value;
-          var showDistance = (this.distanceValue > 0);
-          var displayStr = showDistance ? "block" : "none";
-          if (this.distanceText != null) {
-              if (showDistance) {
-                  this.distanceText.textContent = fastToFixed(this.distanceValue, 0);
-              }
-              this.distanceText.style.display = displayStr;
-          }
-          if (this.unitText != null) {
-              this.unitText.style.display = displayStr;
-          }
-      }
-  }
-=======
     constructor(_parent, _index) {
         this.parent = _parent;
         this.index = _index;
@@ -554,7 +426,9 @@
     update(_gps, _aircraft) {
         this.gps = _gps;
         this.aircraft = _aircraft;
-        let state = Simplane.getAutoPilotNavAidState(1, this.index);
+        const url = document.getElementsByTagName("a320-neo-mfd-element")[0].getAttribute("url");
+        const index = parseInt(url.substring(url.length-1));
+        let state = Simplane.getAutoPilotNavAidState(index, this.index);
         if (_aircraft == Aircraft.B747_8) {
             state--;
             if (state < 0)
@@ -693,7 +567,6 @@
             }
         }
     }
->>>>>>> 17ccfa4a
 }
 customElements.define("jet-mfd-nd-info", Jet_MFD_NDInfo);
 //# sourceMappingURL=NDInfo.js.map