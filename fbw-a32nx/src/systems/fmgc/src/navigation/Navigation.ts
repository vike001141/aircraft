--- conflicted
+++ resolved
@@ -8,15 +8,10 @@
 import { NavigationProvider } from '@fmgc/navigation/NavigationProvider';
 import { NearbyFacilities } from '@fmgc/navigation/NearbyFacilities';
 import { RequiredPerformance } from '@fmgc/navigation/RequiredPerformance';
-<<<<<<< HEAD
 import { Arinc429Register, IlsNavaid, NdbNavaid, VhfNavaid, VhfNavaidType } from '@flybywiresim/fbw-sdk';
 import { Coordinates } from 'msfs-geo';
+import { VorType } from '@microsoft/msfs-sdk';
 import { Icao } from '@shared/Icao';
-=======
-import { Arinc429Register } from '@flybywiresim/fbw-sdk';
-import { Coordinates } from 'msfs-geo';
-import { VorType } from '@microsoft/msfs-sdk';
->>>>>>> 39b38420
 
 export enum SelectedNavaidType {
     None,
